--- conflicted
+++ resolved
@@ -14,11 +14,7 @@
 from util.crop import center_crop_arr
 import util.misc as misc
 from util.misc import NativeScalerWithGradNormCount as NativeScaler
-<<<<<<< HEAD
-from util.loader import CachedFolder, CachedH5Folder
-=======
 from util.loader import CachedFolder, CachedH5FolderDev
->>>>>>> 97611476
 
 from models.vae import AutoencoderKL
 from models import mar, var
@@ -182,11 +178,7 @@
     if args.use_cached:
         if os.path.exists(os.path.join(args.cached_path, "mar_cache.h5")) and \
             os.path.exists(os.path.join(args.cached_path, "mar_cache_h5.json")):
-<<<<<<< HEAD
-            dataset_train = CachedH5Folder(args.cached_path)
-=======
             dataset_train = CachedH5FolderDev(args.cached_path)
->>>>>>> 97611476
         else:
             dataset_train = CachedFolder(args.cached_path)
     else:
